--- conflicted
+++ resolved
@@ -38,11 +38,7 @@
                 # Library version is incompatible with this driver
                 version_str = f"{major}.{minor}.{target}.{build}"
                 raise PicoquantSepia2LibError(None, f"Incompatible library version {version_str}." +
-<<<<<<< HEAD
                                               " Must conform with 1.1.[target].[build > 457]")
-=======
-                                              " Expected 1.1.[target].[build > 457]")
->>>>>>> 08874296
 
     def __del__(self):
         """Unload library"""
@@ -113,21 +109,18 @@
 
     @handle_errors
     def lib_get_version(self) -> (int, int, int, int):
-        """This function returns the current library version string. To be aware of version changing
+        """This function returns the current library version. To be aware of version changing
         trouble, you should call this function and check the version string in your programs, too.
         
-        The format of the version string is: <MajorVersion:1>.<MinorVersion:1>.<Target:2>.<Build>
-        where <Target> identifies the word width of the CPU, the library was compiled for.
-        
-        A legal version string could read e.g. "1.1.32.393", which stands for the software version
-        1.1, compiled for an x86 target architecture and coming as build 393, whilst "1.1.64.393"
+        The format of the version is: (major version, minor version, target, build) where `target`
+        identifies the word width of the CPU, the library was compiled for.
+        
+        A legal version could read e.g. "1.1.32.393", which stands for the software version 1.1,
+        compiled for an x86 target architecture and coming as build 393, whilst "1.1.64.393"
         identifies the same software version, but compiled for a x64 target.
         
-        Take care that at least the first three parts of the version string comply with the expected
-        reference, thus check for compliance of the first 7 characters.
-        
-        Returns:
-            str: library version string
+        Returns:
+            tuple (4x int): Library version (major, minor, target, build)
         """
         c_version_string = ctypes.create_string_buffer(12)
 
@@ -135,7 +128,7 @@
         self.check_error(error_code, "SEPIA2_LIB_GetVersion")
 
         version_str = c_version_string.value.decode(self.str_encoding)
-        
+
         return tuple(int(v) for v in version_str.split("."))
 
     @handle_errors
@@ -192,8 +185,8 @@
     def usb_open_get_ser_num_and_close(self, device_id: int, product_model: str = None,
                                        serial_num: str = None, ignore_blocked_busy: bool = False) \
                                            -> (str, str):
-        """The function opens the PQ Laser Device on USB channel `device_id` nonexclusively, reads the
-        product model and serial number and immediately closes the device again.
+        """The function opens the PQ Laser Device on USB channel `device_id` nonexclusively, reads
+        the product model and serial number and immediately closes the device again.
         
         It returns the product model and serial number of the device; if `ignore_blocked_busy` is
         True, even in case of the device being blocked or busy (error code -9004 or -9005; refer to
